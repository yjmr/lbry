import binascii
import logging.handlers
import mimetypes
import os
import platform
import random
import re
import subprocess
import sys
import base58
import requests
import simplejson as json

from urllib2 import urlopen
from appdirs import user_data_dir
from datetime import datetime
from decimal import Decimal
from twisted.web import server
from twisted.internet import defer, threads, error, reactor, task
from twisted.internet.task import LoopingCall
from txjsonrpc import jsonrpclib
from jsonschema import ValidationError

<<<<<<< HEAD
=======
from lbrynet import __version__ as lbrynet_version
# TODO: importing this when internet is disabled raises a socket.gaierror
>>>>>>> b360eb61
from lbryum.version import LBRYUM_VERSION as lbryum_version

from lbrynet import __version__ as lbrynet_version
from lbrynet import settings as lbrynet_settings
from lbrynet import analytics
<<<<<<< HEAD
from lbrynet import reflector
from lbrynet.metadata.Metadata import Metadata, verify_name_characters
from lbrynet.metadata.Fee import FeeValidator
from lbrynet.core import log_support
from lbrynet.core import utils
from lbrynet.core.utils import generate_id
from lbrynet.core.StreamDescriptor import StreamDescriptorIdentifier, download_sd_blob, BlobStreamDescriptorReader
from lbrynet.core.Session import Session
=======
from lbrynet.core.looping_call_manager import LoopingCallManager
>>>>>>> b360eb61
from lbrynet.core.server.BlobRequestHandler import BlobRequestHandlerFactory
from lbrynet.core.server.ServerProtocol import ServerProtocolFactory
from lbrynet.core.Error import UnknownNameError, InsufficientFundsError, InvalidNameError
from lbrynet.core.PTCWallet import PTCWallet
from lbrynet.core.Wallet import LBRYcrdWallet, LBRYumWallet
from lbrynet.lbrynet_console.Settings import Settings
from lbrynet.lbryfilemanager.EncryptedFileManager import EncryptedFileManager
from lbrynet.lbryfile.StreamDescriptor import EncryptedFileStreamType
from lbrynet.lbryfile.client.EncryptedFileDownloader import EncryptedFileSaverFactory, EncryptedFileOpenerFactory
from lbrynet.lbryfile.client.EncryptedFileOptions import add_lbry_file_to_sd_identifier
from lbrynet.lbryfile.EncryptedFileMetadataManager import DBEncryptedFileMetadataManager
from lbrynet.lbryfile.EncryptedFileMetadataManager import TempEncryptedFileMetadataManager
from lbrynet.lbrynet_daemon.UIManager import UIManager
from lbrynet.lbrynet_daemon.Downloader import GetStream
from lbrynet.lbrynet_daemon.Publisher import Publisher
from lbrynet.lbrynet_daemon.ExchangeRateManager import ExchangeRateManager
from lbrynet.lbrynet_daemon.Lighthouse import LighthouseClient
from lbrynet.lbrynet_daemon.auth.server import AuthJSONRPCServer



# TODO: this code snippet is everywhere. Make it go away
if sys.platform != "darwin":
    log_dir = os.path.join(os.path.expanduser("~"), ".lbrynet")
else:
    log_dir = user_data_dir("LBRY")

if not os.path.isdir(log_dir):
    os.mkdir(log_dir)

lbrynet_log = os.path.join(log_dir, lbrynet_settings.LOG_FILE_NAME)

log = logging.getLogger(__name__)

if os.path.isfile(lbrynet_log):
    with open(lbrynet_log, 'r') as f:
        PREVIOUS_NET_LOG = len(f.read())
else:
    PREVIOUS_NET_LOG = 0

INITIALIZING_CODE = 'initializing'
LOADING_DB_CODE = 'loading_db'
LOADING_wallet_CODE = 'loading_wallet'
LOADING_FILE_MANAGER_CODE = 'loading_file_manager'
LOADING_SERVER_CODE = 'loading_server'
STARTED_CODE = 'started'
WAITING_FOR_FIRST_RUN_CREDITS = 'waiting_for_credits'
STARTUP_STAGES = [
                    (INITIALIZING_CODE, 'Initializing...'),
                    (LOADING_DB_CODE, 'Loading databases...'),
                    (LOADING_wallet_CODE, 'Catching up with the blockchain... %s'),
                    (LOADING_FILE_MANAGER_CODE, 'Setting up file manager'),
                    (LOADING_SERVER_CODE, 'Starting lbrynet'),
                    (STARTED_CODE, 'Started lbrynet'),
                    (WAITING_FOR_FIRST_RUN_CREDITS, 'Waiting for first run credits...')
                  ]

DOWNLOAD_METADATA_CODE = 'downloading_metadata'
DOWNLOAD_TIMEOUT_CODE = 'timeout'
DOWNLOAD_RUNNING_CODE = 'running'
DOWNLOAD_STOPPED_CODE = 'stopped'
STREAM_STAGES = [
                    (INITIALIZING_CODE, 'Initializing...'),
                    (DOWNLOAD_METADATA_CODE, 'Downloading metadata'),
                    (DOWNLOAD_RUNNING_CODE, 'Started %s, got %s/%s blobs, stream status: %s'),
                    (DOWNLOAD_STOPPED_CODE, 'Paused stream'),
                    (DOWNLOAD_TIMEOUT_CODE, 'Stream timed out')
                ]

CONNECT_CODE_VERSION_CHECK = 'version_check'
CONNECT_CODE_NETWORK = 'network_connection'
CONNECT_CODE_wallet = 'wallet_catchup_lag'
CONNECTION_PROBLEM_CODES = [
        (CONNECT_CODE_VERSION_CHECK, "There was a problem checking for updates on github"),
        (CONNECT_CODE_NETWORK, "Your internet connection appears to have been interrupted"),
        (CONNECT_CODE_wallet, "Synchronization with the blockchain is lagging... if this continues try restarting LBRY")
        ]

BAD_REQUEST = 400
NOT_FOUND = 404
OK_CODE = 200

<<<<<<< HEAD
=======

class Checker:
    """The looping calls the daemon runs"""
    INTERNET_CONNECTION = 'internet_connection_checker'
    VERSION = 'version_checker'
    CONNECTION_PROBLEM = 'connection_problem_checker'
    PENDING_CLAIM = 'pending_claim_checker'


class FileID:
    """The different ways a file can be identified"""
    NAME = 'name'
    SD_HASH = 'sd_hash'
    FILE_NAME = 'file_name'


# TODO add login credentials in a conf file
>>>>>>> b360eb61
# TODO alert if your copy of a lbry file is out of date with the name record

REMOTE_SERVER = "www.lbry.io"

class NoValidSearch(Exception):
    pass


class Parameters(object):
    def __init__(self, **kwargs):
        self.__dict__.update(kwargs)


<<<<<<< HEAD
class Daemon(AuthJSONRPCServer):
=======
class CheckInternetConnection(object):
    def __init__(self, daemon):
        self.daemon = daemon

    def __call__(self):
        self.daemon.connected_to_internet = utils.check_connection()


class CheckRemoteVersions(object):
    def __init__(self, daemon):
        self.daemon = daemon

    def __call__(self):
        d = self._get_lbrynet_version()
        d.addCallback(lambda _: self._get_lbryum_version())

    def _get_lbryum_version(self):
        try:
            version = get_lbryum_version_from_github()
            log.info(
                "remote lbryum %s > local lbryum %s = %s",
                version, lbryum_version,
                utils.version_is_greater_than(version, lbryum_version)
            )
            self.daemon.git_lbryum_version = version
            return defer.succeed(None)
        except Exception:
            log.info("Failed to get lbryum version from git")
            self.daemon.git_lbryum_version = None
            return defer.fail(None)

    def _get_lbrynet_version(self):
        try:
            version = get_lbrynet_version_from_github()
            log.info(
                "remote lbrynet %s > local lbrynet %s = %s",
                version, lbrynet_version,
                utils.version_is_greater_than(version, lbrynet_version)
            )
            self.daemon.git_lbrynet_version = version
            return defer.succeed(None)
        except Exception:
            log.info("Failed to get lbrynet version from git")
            self.daemon.git_lbrynet_version = None
            return defer.fail(None)


class AlwaysSend(object):
    def __init__(self, value_generator, *args, **kwargs):
        self.value_generator = value_generator
        self.args = args
        self.kwargs = kwargs

    def __call__(self):
        d = defer.maybeDeferred(self.value_generator, *self.args, **self.kwargs)
        d.addCallback(lambda v: (True, v))
        return d




def calculate_available_blob_size(blob_manager):
    d = blob_manager.get_all_verified_blobs()
    d.addCallback(
        lambda blobs: defer.DeferredList([blob_manager.get_blob_length(b) for b in blobs]))
    d.addCallback(lambda blob_lengths: sum(val for success, val in blob_lengths if success))
    return d


class Daemon(jsonrpc.JSONRPC):
>>>>>>> b360eb61
    """
    LBRYnet daemon, a jsonrpc interface to lbry functions
    """

    def __init__(self, root):
        AuthJSONRPCServer.__init__(self, lbrynet_settings.use_auth_http)
        reactor.addSystemEventTrigger('before', 'shutdown', self._shutdown)

        self.allowed_during_startup = ['is_running', 'is_first_run',
                                       'get_time_behind_blockchain', 'stop',
                                       'daemon_status', 'get_start_notice',
                                       'version', 'get_search_servers']
        last_version = {'last_version': {'lbrynet': lbrynet_version, 'lbryum': lbryum_version}}
        lbrynet_settings.update(last_version)
        self.db_dir = lbrynet_settings.data_dir
        self.download_directory = lbrynet_settings.download_directory
        self.created_data_dir = False
        if not os.path.exists(self.db_dir):
            os.mkdir(self.db_dir)
            self.created_data_dir = True
        if lbrynet_settings.BLOBFILES_DIR == "blobfiles":
            self.blobfile_dir = os.path.join(self.db_dir, "blobfiles")
        else:
            log.info("Using non-default blobfiles directory: %s", lbrynet_settings.BLOBFILES_DIR)
            self.blobfile_dir = lbrynet_settings.BLOBFILES_DIR

        self.run_on_startup = lbrynet_settings.run_on_startup
        self.data_rate = lbrynet_settings.data_rate
        self.max_key_fee = lbrynet_settings.max_key_fee
        self.max_upload = lbrynet_settings.max_upload
        self.max_download = lbrynet_settings.max_download
        self.upload_log = lbrynet_settings.upload_log
        self.search_timeout = lbrynet_settings.search_timeout
        self.download_timeout = lbrynet_settings.download_timeout
        self.max_search_results = lbrynet_settings.max_search_results
        self.run_reflector_server = lbrynet_settings.run_reflector_server
        self.wallet_type = lbrynet_settings.wallet
        self.delete_blobs_on_remove = lbrynet_settings.delete_blobs_on_remove
        self.peer_port = lbrynet_settings.peer_port
        self.reflector_port = lbrynet_settings.reflector_port
        self.dht_node_port = lbrynet_settings.dht_node_port
        self.use_upnp = lbrynet_settings.use_upnp
        self.start_lbrycrdd = lbrynet_settings.start_lbrycrdd
        self.cache_time = lbrynet_settings.cache_time
        self.startup_scripts = lbrynet_settings.startup_scripts

        self.startup_status = STARTUP_STAGES[0]
        self.startup_message = None
        self.announced_startup = False
        self.connected_to_internet = True
        self.connection_problem = None
        self.git_lbrynet_version = None
        self.git_lbryum_version = None
        self.ui_version = None
        self.ip = None
        self.first_run = None
        self.log_file = lbrynet_log
        self.current_db_revision = 1
        self.session = None
        self.first_run_after_update = False
        self.uploaded_temp_files = []
        self._session_id = base58.b58encode(generate_id())
        self.lbryid = None
        self.daemon_conf = os.path.join(self.db_dir, 'daemon_settings.yml')


        if os.path.isfile(self.daemon_conf):
            conf_settings = utils.load_settings(self.daemon_conf)
            if 'last_version' in conf_settings:
                if utils.version_is_greater_than(lbrynet_version, conf_settings['last_version']['lbrynet']):
                    self.first_run_after_update = True
                    log.info("First run after update")
                    log.info("lbrynet %s --> %s", conf_settings['last_version']['lbrynet'], lbrynet_version)
                    log.info("lbryum %s --> %s", conf_settings['last_version']['lbryum'], lbryum_version)

        # utils.save_settings(self.daemon_conf)

        self.wallet_user = None
        self.wallet_password = None
<<<<<<< HEAD
        self.query_handlers = {}
        self.waiting_on = {}
        self.streams = {}
        self.pending_claims = {}
        self.name_cache = {}
        self.set_wallet_attributes()
        self.internet_connection_checker = LoopingCall(self._check_network_connection)
        self.version_checker = LoopingCall(self._check_remote_versions)
        self.connection_problem_checker = LoopingCall(self._check_connection_problems)
        self.pending_claim_checker = LoopingCall(self._check_pending_claims)
        self.send_heartbeat = LoopingCall(self._send_heartbeat)
        self.exchange_rate_manager = ExchangeRateManager()
        self.lighthouse_client = LighthouseClient()
=======

        calls = {
            Checker.INTERNET_CONNECTION: LoopingCall(CheckInternetConnection(self)),
            Checker.VERSION: LoopingCall(CheckRemoteVersions(self)),
            Checker.CONNECTION_PROBLEM: LoopingCall(self._check_connection_problems),
            Checker.PENDING_CLAIM: LoopingCall(self._check_pending_claims),
        }
        self.looping_call_manager = LoopingCallManager(calls)

>>>>>>> b360eb61
        self.sd_identifier = StreamDescriptorIdentifier()
        self.stream_info_manager = TempEncryptedFileMetadataManager()
        self.settings = Settings(self.db_dir)
        self.lbry_ui_manager = UIManager(root)
        self.blob_request_payment_rate_manager = None
        self.lbry_file_metadata_manager = None
        self.lbry_file_manager = None


    @AuthJSONRPCServer.subhandler
    def _exclude_lbrycrd_only_commands_from_lbryum_session(self, request):
        request.content.seek(0, 0)
        content = request.content.read()
        parsed = jsonrpclib.loads(content)
        function_path = parsed.get("method")
        if self.wallet_type == "lbryum" and function_path in ['set_miner', 'get_miner_status']:
            log.warning("Mining commands are not available in lbryum")
            raise Exception("Command not available in lbryum")
        return True

    def set_wallet_attributes(self):
        self.wallet_dir = None
        if self.wallet_type != "lbrycrd":
            return
        if os.name == "nt":
            from lbrynet.winhelpers.knownpaths import get_path, FOLDERID, UserHandle
            self.lbrycrdd_path = "lbrycrdd.exe"
            user_app_dir = get_path(FOLDERID.RoamingAppData, UserHandle.current)
            self.wallet_dir = os.path.join(user_app_dir, "lbrycrd")
        elif sys.platform == "darwin":
            self.lbrycrdd_path = get_darwin_lbrycrdd_path()
            self.wallet_dir = user_data_dir("lbrycrd")
        else:
            self.lbrycrdd_path = "lbrycrdd"
            self.wallet_dir = os.path.join(os.path.expanduser("~"), ".lbrycrd")
        self.lbrycrd_conf = os.path.join(self.wallet_dir, "lbrycrd.conf")
        self.wallet_conf = os.path.join(self.wallet_dir, "lbrycrd.conf")
        if os.name != 'nt':
            # TODO: are we still using this?
            lbrycrdd_path_conf = os.path.join(os.path.expanduser("~"), ".lbrycrddpath.conf")
            if not os.path.isfile(lbrycrdd_path_conf):
                f = open(lbrycrdd_path_conf, "w")
                f.write(str(self.lbrycrdd_path))
                f.close()

    def setup(self):
        def _log_starting_vals():
            log.info("Starting balance: " + str(self.session.wallet.wallet_balance))
            return defer.succeed(None)

        def _announce_startup():
            def _wait_for_credits():
                if float(self.session.wallet.wallet_balance) == 0.0:
                    self.startup_status = STARTUP_STAGES[6]
                    return reactor.callLater(1, _wait_for_credits)
                else:
                    return _announce()

            def _announce():
                self.announced_startup = True
                self.startup_status = STARTUP_STAGES[5]
                log.info("Started lbrynet-daemon")
                if len(self.startup_scripts):
                    log.info("Scheduling scripts")
                    reactor.callLater(3, self._run_scripts)

            if self.first_run:
                d = self._upload_log(log_type="first_run")
            elif self.upload_log:
                d = self._upload_log(exclude_previous=True, log_type="start")
            else:
                d = defer.succeed(None)

            d.addCallback(lambda _: _announce())
            return d

        log.info("Starting lbrynet-daemon")

        self.looping_call_manager.start(Checker.INTERNET_CONNECTION, 3600)
        self.looping_call_manager.start(Checker.VERSION, 3600 * 12)
        self.looping_call_manager.start(Checker.CONNECTION_PROBLEM, 1)
        self.exchange_rate_manager.start()

        d = defer.Deferred()

        if lbrynet_settings.host_ui:
            self.lbry_ui_manager.update_checker.start(1800, now=False)
            d.addCallback(lambda _: self.lbry_ui_manager.setup())
        d.addCallback(lambda _: self._initial_setup())
        d.addCallback(lambda _: threads.deferToThread(self._setup_data_directory))
        d.addCallback(lambda _: self._check_db_migration())
        d.addCallback(lambda _: self._get_settings())
<<<<<<< HEAD
        d.addCallback(lambda _: self._load_caches())
        d.addCallback(lambda _: self._set_events())
=======
>>>>>>> b360eb61
        d.addCallback(lambda _: self._get_session())
        d.addCallback(lambda _: self._get_analytics())
        d.addCallback(lambda _: add_lbry_file_to_sd_identifier(self.sd_identifier))
        d.addCallback(lambda _: self._setup_stream_identifier())
        d.addCallback(lambda _: self._setup_lbry_file_manager())
        d.addCallback(lambda _: self._setup_query_handlers())
        d.addCallback(lambda _: self._setup_server())
        d.addCallback(lambda _: _log_starting_vals())
        d.addCallback(lambda _: _announce_startup())
        # TODO: handle errors here
        d.callback(None)

        return defer.succeed(None)


    def _get_platform(self):
        r = {
            "processor": platform.processor(),
            "python_version": platform.python_version(),
            "platform": platform.platform(),
            "os_release": platform.release(),
            "os_system": platform.system(),
            "lbrynet_version": lbrynet_version,
            "lbryum_version": lbryum_version,
            "ui_version": self.lbry_ui_manager.loaded_git_version,
        }
        if not self.ip:
            try:
                r['ip'] = json.load(urlopen('http://jsonip.com'))['ip']
                self.ip = r['ip']
            except:
                r['ip'] = "Could not determine"

        return r

    def _initial_setup(self):
        def _log_platform():
            log.info("Platform: %s", json.dumps(self._get_platform()))
            return defer.succeed(None)

        d = _log_platform()
        return d

<<<<<<< HEAD
    def _load_caches(self):
        if os.path.isfile(os.path.join(self.db_dir, "stream_info_cache.json")):
            with open(os.path.join(self.db_dir, "stream_info_cache.json"), "r") as stream_info_cache:
                self.name_cache = json.loads(stream_info_cache.read())
            log.info("Loaded claim info cache")

    def _set_events(self):
        context = analytics.make_context(self._get_platform(), self.wallet_type)
        self._events = analytics.Events(context, base58.b58encode(self.lbryid), self._session_id)

    def _check_network_connection(self):
        self.connected_to_internet = utils.check_connection()

=======
>>>>>>> b360eb61
    def _check_lbrynet_connection(self):
        def _log_success():
            log.info("lbrynet connectivity test passed")
        def _log_failure():
            log.info("lbrynet connectivity test failed")

        wonderfullife_sh = "6f3af0fa3924be98a54766aa2715d22c6c1509c3f7fa32566df4899a41f3530a9f97b2ecb817fa1dcbf1b30553aefaa7"
        d = download_sd_blob(self.session, wonderfullife_sh, self.session.base_payment_rate_manager)
        d.addCallbacks(lambda _: _log_success, lambda _: _log_failure)

    def _check_connection_problems(self):
        if not self.git_lbrynet_version or not self.git_lbryum_version:
            self.connection_problem = CONNECTION_PROBLEM_CODES[0]

        elif self.startup_status[0] == 'loading_wallet':
            if self.session.wallet.is_lagging:
                self.connection_problem = CONNECTION_PROBLEM_CODES[2]
        else:
            self.connection_problem = None

        if not self.connected_to_internet:
            self.connection_problem = CONNECTION_PROBLEM_CODES[1]

    def _add_to_pending_claims(self, name, txid):
        log.info("Adding lbry://%s to pending claims, txid %s" % (name, txid))
        self.pending_claims[name] = txid
        return txid

    def _check_pending_claims(self):
        # TODO: this was blatantly copied from jsonrpc_start_lbry_file. Be DRY.
        def _start_file(f):
            d = self.lbry_file_manager.toggle_lbry_file_running(f)
            return defer.succeed("Started LBRY file")

        def _get_and_start_file(name):
            d = defer.succeed(self.pending_claims.pop(name))
            d.addCallback(lambda _: self._get_lbry_file(FileID.NAME, name, return_json=False))
            d.addCallback(lambda l: _start_file(l) if l.stopped else "LBRY file was already running")

        def re_add_to_pending_claims(name):
            txid = self.pending_claims.pop(name)
            self._add_to_pending_claims(name, txid)

        def _process_lbry_file(name, lbry_file):
            # lbry_file is an instance of ManagedEncryptedFileDownloader or None
            # TODO: check for sd_hash in addition to txid
            ready_to_start = (
                lbry_file and
                self.pending_claims[name] == lbry_file.txid
            )
            if ready_to_start:
                _get_and_start_file(name)
            else:
                re_add_to_pending_claims(name)

        for name in self.pending_claims:
            log.info("Checking if new claim for lbry://%s is confirmed" % name)
            d = self._resolve_name(name, force_refresh=True)
            d.addCallback(lambda _: self._get_lbry_file_by_uri(name))
            d.addCallbacks(
                lambda lbry_file: _process_lbry_file(name, lbry_file),
                lambda _: re_add_to_pending_claims(name)
            )

    def _start_server(self):
        if self.peer_port is not None:
            server_factory = ServerProtocolFactory(self.session.rate_limiter,
                                                   self.query_handlers,
                                                   self.session.peer_manager)

            try:
                self.lbry_server_port = reactor.listenTCP(self.peer_port, server_factory)
            except error.CannotListenError as e:
                import traceback
                log.error("Couldn't bind to port %d. %s", self.peer_port, traceback.format_exc())
                raise ValueError("%s lbrynet may already be running on your computer.", str(e))
        return defer.succeed(True)

    def _start_reflector(self):
        if self.run_reflector_server:
            log.info("Starting reflector server")
            if self.reflector_port is not None:
                reflector_factory = reflector.ServerFactory(
                    self.session.peer_manager,
                    self.session.blob_manager
                )
                try:
                    self.reflector_server_port = reactor.listenTCP(self.reflector_port, reflector_factory)
                    log.info('Started reflector on port %s', self.reflector_port)
                except error.CannotListenError as e:
                    log.exception("Couldn't bind reflector to port %d", self.reflector_port)
                    raise ValueError("{} lbrynet may already be running on your computer.".format(e))
        return defer.succeed(True)

    def _stop_reflector(self):
        if self.run_reflector_server:
            log.info("Stopping reflector server")
            try:
                if self.reflector_server_port is not None:
                    self.reflector_server_port, p = None, self.reflector_server_port
                    return defer.maybeDeferred(p.stopListening)
            except AttributeError:
                return defer.succeed(True)
        return defer.succeed(True)

    def _stop_server(self):
        try:
            if self.lbry_server_port is not None:
                self.lbry_server_port, p = None, self.lbry_server_port
                return defer.maybeDeferred(p.stopListening)
            else:
                return defer.succeed(True)
        except AttributeError:
            return defer.succeed(True)

    def _setup_server(self):
        def restore_running_status(running):
            if running is True:
                d = self._start_server()
                d.addCallback(lambda _: self._start_reflector())
            return defer.succeed(True)

        self.startup_status = STARTUP_STAGES[4]

        dl = self.settings.get_server_running_status()
        dl.addCallback(restore_running_status)
        return dl

    def _setup_query_handlers(self):
        handlers = [
            BlobRequestHandlerFactory(
                self.session.blob_manager,
                self.session.wallet,
                self.session.payment_rate_manager,
                self.analytics_manager.track
            ),
            self.session.wallet.get_wallet_info_query_handler_factory(),
        ]

        def get_blob_request_handler_factory(rate):
            self.blob_request_payment_rate_manager = self.session.payment_rate_manager

        d1 = self.settings.get_server_data_payment_rate()
        d1.addCallback(get_blob_request_handler_factory)

        dl = defer.DeferredList([d1])
        dl.addCallback(lambda _: self._add_query_handlers(handlers))
        return dl

    def _add_query_handlers(self, query_handlers):
        def _set_query_handlers(statuses):
            from future_builtins import zip
            for handler, (success, status) in zip(query_handlers, statuses):
                if success is True:
                    self.query_handlers[handler] = status

        ds = []
        for handler in query_handlers:
            ds.append(self.settings.get_query_handler_status(handler.get_primary_query_identifier()))
        dl = defer.DeferredList(ds)
        dl.addCallback(_set_query_handlers)
        return dl

    def _upload_log(self, log_type=None, exclude_previous=False, force=False):
        if self.upload_log or force:
            for lm, lp in [('lbrynet', lbrynet_log)]:
                if os.path.isfile(lp):
                    if exclude_previous:
                        f = open(lp, "r")
                        f.seek(PREVIOUS_NET_LOG)
                        log_contents = f.read()
                        f.close()
                    else:
                        f = open(lp, "r")
                        log_contents = f.read()
                        f.close()
                    params = {
                            'date': datetime.utcnow().strftime('%Y%m%d-%H%M%S'),
                            'hash': base58.b58encode(self.lbryid)[:20],
                            'sys': platform.system(),
                            'type': "%s-%s" % (lm, log_type) if log_type else lm,
                            'log': log_contents
                            }
                    requests.post(lbrynet_settings.LOG_POST_URL, params)

            return defer.succeed(None)
        else:
            return defer.succeed(None)

    def _clean_up_temp_files(self):
        for path in self.uploaded_temp_files:
            try:
                os.remove(path)
            except OSError:
                pass

    def _shutdown(self):
        log.info("Closing lbrynet session")
        log.info("Status at time of shutdown: " + self.startup_status[0])
        self.looping_call_manager.shutdown()
        self.analytics_manager.shutdown()
        if self.lbry_ui_manager.update_checker.running:
            self.lbry_ui_manager.update_checker.stop()

        self._clean_up_temp_files()

        d = self._upload_log(log_type="close", exclude_previous=False if self.first_run else True)
        d.addCallback(lambda _: self._stop_server())
        d.addCallback(lambda _: self._stop_reflector())
        d.addErrback(lambda err: True)
        d.addCallback(lambda _: self.lbry_file_manager.stop())
        d.addErrback(lambda err: True)
        if self.session is not None:
            d.addCallback(lambda _: self.session.shut_down())
            d.addErrback(lambda err: True)
        return d

    def _update_settings(self, settings):
        setting_types = {
            'run_on_startup': bool,
            'data_rate': float,
            'max_key_fee': float,
            'download_directory': str,
            'max_upload': float,
            'max_download': float,
            'upload_log': bool,
            'download_timeout': int,
            'search_timeout': float,
            'cache_time': int
        }

        for key, setting_type in setting_types.iteritems():
            if key in settings:
                if isinstance(settings[key], setting_type):
                    lbrynet_settings.update({key: settings[key]})
                elif key == "max_key_fee" and isinstance(FeeValidator(settings[key]).amount, setting_type):
                    lbrynet_settings.update({key: settings[key]})
                else:
                    try:
                        converted = setting_type(settings[key])
                        lbrynet_settings.update({key: converted})
                    except Exception as err:
                        log.warning(err.message)
                        log.warning("error converting setting '%s' to type %s", key, setting_type)

        self.run_on_startup = lbrynet_settings.run_on_startup
        self.data_rate = lbrynet_settings.data_rate
        self.max_key_fee = lbrynet_settings.max_key_fee
        self.download_directory = lbrynet_settings.download_directory
        self.max_upload = lbrynet_settings.max_upload
        self.max_download = lbrynet_settings.max_download
        self.upload_log = lbrynet_settings.upload_log
        self.download_timeout = lbrynet_settings.download_timeout
        self.search_timeout = lbrynet_settings.search_timeout
        self.cache_time = lbrynet_settings.cache_time

        return defer.succeed(True)

    def _setup_data_directory(self):
        self.startup_status = STARTUP_STAGES[1]
        log.info("Loading databases...")
        if self.created_data_dir:
            db_revision = open(os.path.join(self.db_dir, "db_revision"), mode='w')
            db_revision.write(str(self.current_db_revision))
            db_revision.close()
            log.debug("Created the db revision file: %s", str(os.path.join(self.db_dir, "db_revision")))
        if not os.path.exists(self.blobfile_dir):
            os.mkdir(self.blobfile_dir)
            log.debug("Created the blobfile directory: %s", str(self.blobfile_dir))

    def _check_db_migration(self):
        old_revision = 1
        db_revision_file = os.path.join(self.db_dir, "db_revision")
        if os.path.exists(db_revision_file):
            old_revision = int(open(db_revision_file).read().strip())
        if old_revision < self.current_db_revision:
            from lbrynet.db_migrator import dbmigrator
            log.info("Upgrading your databases...")
            d = threads.deferToThread(dbmigrator.migrate_db, self.db_dir, old_revision, self.current_db_revision)

            def print_success(old_dirs):
                success_string = "Finished upgrading the databases. It is now safe to delete the"
                success_string += " following directories, if you feel like it. It won't make any"
                success_string += " difference.\nAnyway here they are: "
                for i, old_dir in enumerate(old_dirs):
                    success_string += old_dir
                    if i + 1 < len(old_dir):
                        success_string += ", "
                log.info(success_string)

            d.addCallback(print_success)
            return d
        return defer.succeed(True)

    def _get_settings(self):
        d = self.settings.start()
        d.addCallback(lambda _: self.settings.get_lbryid())
        d.addCallback(self._set_lbryid)
        d.addCallback(lambda _: self._modify_loggly_formatter())
        return d

    def _set_lbryid(self, lbryid):
        if lbryid is None:
            return self._make_lbryid()
        else:
            log.info("LBRY ID: " + base58.b58encode(lbryid))
            self.lbryid = lbryid

    def _make_lbryid(self):
        self.lbryid = generate_id()
        log.info("Generated new LBRY ID: " + base58.b58encode(self.lbryid))
        d = self.settings.save_lbryid(self.lbryid)
        return d

    def _modify_loggly_formatter(self):
        log_support.configure_loggly_handler(
            lbry_id=base58.b58encode(self.lbryid),
            session_id=self._session_id
        )

    def _setup_lbry_file_manager(self):
        self.startup_status = STARTUP_STAGES[3]
        self.lbry_file_metadata_manager = DBEncryptedFileMetadataManager(self.db_dir)
        d = self.lbry_file_metadata_manager.setup()

        def set_lbry_file_manager():
            self.lbry_file_manager = EncryptedFileManager(self.session,
                                                     self.lbry_file_metadata_manager,
                                                     self.sd_identifier,
                                                     download_directory=self.download_directory)
            return self.lbry_file_manager.setup()

        d.addCallback(lambda _: set_lbry_file_manager())

        return d

    def _get_analytics(self):
        analytics_api = analytics.Api.load()
        context = analytics.make_context(self._get_platform(), self.wallet_type)
        events_generator = analytics.Events(
            context, base58.b58encode(self.lbryid), self._session_id)
        self.analytics_manager = analytics.Manager(
            analytics_api, events_generator, analytics.Track())
        self.analytics_manager.start()
        self.analytics_manager.register_repeating_metric(
            analytics.BLOB_BYTES_AVAILABLE,
            AlwaysSend(calculate_available_blob_size, self.session.blob_manager),
            frequency=300
        )

    def _get_session(self):
        def get_default_data_rate():
            d = self.settings.get_default_data_payment_rate()
            d.addCallback(lambda rate: {"default_data_payment_rate": rate if rate is not None else
                                                                    lbrynet_settings.data_rate})
            return d

        def get_wallet():
            if self.wallet_type == "lbrycrd":
                log.info("Using lbrycrd wallet")
                wallet = LBRYcrdWallet(self.db_dir,
                                       wallet_dir=self.wallet_dir,
                                       wallet_conf=self.lbrycrd_conf,
                                       lbrycrdd_path=self.lbrycrdd_path)
                d = defer.succeed(wallet)
            elif self.wallet_type == "lbryum":
                log.info("Using lbryum wallet")
                config = {'auto-connect': True}
                if lbrynet_settings.lbryum_wallet_dir:
                    config['lbryum_path'] = lbrynet_settings.lbryum_wallet_dir
                d = defer.succeed(LBRYumWallet(self.db_dir, config))
            elif self.wallet_type == "ptc":
                log.info("Using PTC wallet")
                d = defer.succeed(PTCWallet(self.db_dir))
            else:
                raise ValueError('Wallet Type {} is not valid'.format(self.wallet_type))
            d.addCallback(lambda wallet: {"wallet": wallet})
            return d

        d1 = get_default_data_rate()
        d2 = get_wallet()

        def combine_results(results):
            r = {}
            for success, result in results:
                if success is True:
                    r.update(result)
            return r

        def create_session(results):
            self.session = Session(results['default_data_payment_rate'], db_dir=self.db_dir, lbryid=self.lbryid,
                                       blob_dir=self.blobfile_dir, dht_node_port=self.dht_node_port,
                                       known_dht_nodes=lbrynet_settings.known_dht_nodes, peer_port=self.peer_port,
                                       use_upnp=self.use_upnp, wallet=results['wallet'])
            self.startup_status = STARTUP_STAGES[2]

        dl = defer.DeferredList([d1, d2], fireOnOneErrback=True)
        dl.addCallback(combine_results)
        dl.addCallback(create_session)
        dl.addCallback(lambda _: self.session.setup())

        return dl

    def _setup_stream_identifier(self):
        file_saver_factory = EncryptedFileSaverFactory(self.session.peer_finder, self.session.rate_limiter,
                                                  self.session.blob_manager, self.stream_info_manager,
                                                  self.session.wallet, self.download_directory)
        self.sd_identifier.add_stream_downloader_factory(EncryptedFileStreamType, file_saver_factory)
        file_opener_factory = EncryptedFileOpenerFactory(self.session.peer_finder, self.session.rate_limiter,
                                                    self.session.blob_manager, self.stream_info_manager,
                                                    self.session.wallet)
        self.sd_identifier.add_stream_downloader_factory(EncryptedFileStreamType, file_opener_factory)
        return defer.succeed(None)

    def _download_sd_blob(self, sd_hash, timeout=lbrynet_settings.sd_download_timeout):
        def cb(result):
            if not r.called:
                r.callback(result)

        def eb():
            if not r.called:
                r.errback(Exception("sd timeout"))

        r = defer.Deferred(None)
        reactor.callLater(timeout, eb)
        d = download_sd_blob(self.session, sd_hash, self.session.payment_rate_manager)
        d.addCallback(BlobStreamDescriptorReader)
        d.addCallback(lambda blob: blob.get_info())
        d.addCallback(cb)

        return r

    def _download_name(self, name, timeout=lbrynet_settings.download_timeout, download_directory=None,
                       file_name=None, stream_info=None, wait_for_write=True):
        """
        Add a lbry file to the file manager, start the download, and return the new lbry file.
        If it already exists in the file manager, return the existing lbry file
        """
        self.analytics_manager.send_download_started(name, stream_info)
        helper = _DownloadNameHelper(
            self, name, timeout, download_directory, file_name, wait_for_write)

        if not stream_info:
            self.waiting_on[name] = True
            d = self._resolve_name(name)
        else:
            d = defer.succeed(stream_info)
        d.addCallback(helper._setup_stream)
        d.addCallback(helper.wait_or_get_stream)
        if not stream_info:
            d.addCallback(helper._remove_from_wait)
        return d

    def add_stream(self, name, timeout, download_directory, file_name, stream_info):
        """Makes, adds and starts a stream"""
        self.streams[name] = GetStream(self.sd_identifier,
                                       self.session,
                                       self.session.wallet,
                                       self.lbry_file_manager,
                                       self.exchange_rate_manager,
                                       max_key_fee=self.max_key_fee,
                                       data_rate=self.data_rate,
                                       timeout=timeout,
                                       download_directory=download_directory,
                                       file_name=file_name)
        d = self.streams[name].start(stream_info, name)
        return d

    def _get_long_count_timestamp(self):
        return int((datetime.utcnow() - (datetime(year=2012, month=12, day=21))).total_seconds())

    def _update_claim_cache(self):
        f = open(os.path.join(self.db_dir, "stream_info_cache.json"), "w")
        f.write(json.dumps(self.name_cache))
        f.close()
        return defer.succeed(True)

    def _resolve_name(self, name, force_refresh=False):
        """Resolves a name. Checks the cache first before going out to the blockchain.

        Args:
            name: the lbry://<name> to resolve
            force_refresh: if True, always go out to the blockchain to resolve.
        """
        if name.startswith('lbry://'):
            raise ValueError('name {} should not start with lbry://'.format(name))
        helper = _ResolveNameHelper(self, name, force_refresh)
        return helper.get_deferred()

    def _delete_lbry_file(self, lbry_file, delete_file=True):
        d = self.lbry_file_manager.delete_lbry_file(lbry_file)

        def finish_deletion(lbry_file):
            d = lbry_file.delete_data()
            d.addCallback(lambda _: _delete_stream_data(lbry_file))
            return d

        def _delete_stream_data(lbry_file):
            s_h = lbry_file.stream_hash
            d = self.lbry_file_manager.get_count_for_stream_hash(s_h)
            # TODO: could possibly be a timing issue here
            d.addCallback(lambda c: self.stream_info_manager.delete_stream(s_h) if c == 0 else True)
            if delete_file:
                d.addCallback(lambda _: os.remove(os.path.join(self.download_directory, lbry_file.file_name)) if
                          os.path.isfile(os.path.join(self.download_directory, lbry_file.file_name)) else defer.succeed(None))
            return d

        d.addCallback(lambda _: finish_deletion(lbry_file))
        d.addCallback(lambda _: log.info("Delete lbry file"))
        return d

    def _get_est_cost(self, name):
        def _check_est(d, name):
            try:
                if isinstance(d.result, float):
                    log.info("Cost est for lbry://" + name + ": " + str(d.result) + "LBC")
                    return defer.succeed(None)
            except AttributeError:
                pass
            log.info("Timeout estimating cost for lbry://" + name + ", using key fee")
            d.cancel()
            return defer.succeed(None)

        def _add_key_fee(data_cost):
            d = self._resolve_name(name)
            d.addCallback(lambda info: self.exchange_rate_manager.to_lbc(info.get('fee', None)))
            d.addCallback(lambda fee: data_cost if fee is None else data_cost + fee.amount)
            return d

        d = self._resolve_name(name)
        d.addCallback(lambda info: info['sources']['lbry_sd_hash'])
        d.addCallback(lambda sd_hash: download_sd_blob(self.session, sd_hash,
                                                    self.blob_request_payment_rate_manager))
        d.addCallback(self.sd_identifier.get_metadata_for_sd_blob)
        d.addCallback(lambda metadata: metadata.validator.info_to_show())
        d.addCallback(lambda info: int(dict(info)['stream_size']) / 1000000 * self.data_rate)
        d.addCallbacks(_add_key_fee, lambda _: _add_key_fee(0.0))
        reactor.callLater(self.search_timeout, _check_est, d, name)

        return d

    def _get_lbry_file_by_uri(self, name):
        def _get_file(stream_info):
            sd = stream_info['sources']['lbry_sd_hash']

            for l in self.lbry_file_manager.lbry_files:
                if l.sd_hash == sd:
                    return defer.succeed(l)
            return defer.succeed(None)

        d = self._resolve_name(name)
        d.addCallback(_get_file)

        return d

    def _get_lbry_file_by_sd_hash(self, sd_hash):
        for l in self.lbry_file_manager.lbry_files:
            if l.sd_hash == sd_hash:
                return defer.succeed(l)
        return defer.succeed(None)

    def _get_lbry_file_by_file_name(self, file_name):
        for l in self.lbry_file_manager.lbry_files:
            if l.file_name == file_name:
                return defer.succeed(l)
        return defer.succeed(None)

    def _get_lbry_file(self, search_by, val, return_json=True):
        return _GetFileHelper(self, search_by, val, return_json).retrieve_file()

    def _get_lbry_files(self):
        d = defer.DeferredList([
            self._get_lbry_file(FileID.SD_HASH, l.sd_hash)
            for l in self.lbry_file_manager.lbry_files
        ])
        return d

    def _reflect(self, lbry_file):
        if not lbry_file:
            return defer.fail(Exception("no lbry file given to reflect"))

        stream_hash = lbry_file.stream_hash

        if stream_hash is None:
            return defer.fail(Exception("no stream hash"))

        log.info("Reflecting stream: %s" % stream_hash)

        reflector_server = random.choice(lbrynet_settings.reflector_servers)
        reflector_address, reflector_port = reflector_server[0], reflector_server[1]
        log.info("Start reflector client")
        factory = reflector.ClientFactory(
            self.session.blob_manager,
            self.lbry_file_manager.stream_info_manager,
            stream_hash
        )
        d = reactor.resolve(reflector_address)
        d.addCallback(lambda ip: reactor.connectTCP(ip, reflector_port, factory))
        d.addCallback(lambda _: factory.finished_deferred)
        return d

    def _reflect_blobs(self, blob_hashes):
        if not blob_hashes:
            return defer.fail(Exception("no lbry file given to reflect"))

        log.info("Reflecting %i blobs" % len(blob_hashes))

        reflector_server = random.choice(lbrynet_settings.reflector_servers)
        reflector_address, reflector_port = reflector_server[0], reflector_server[1]
        log.info("Start reflector client")
        factory = reflector.BlobClientFactory(
            self.session.blob_manager,
            blob_hashes
        )
        d = reactor.resolve(reflector_address)
        d.addCallback(lambda ip: reactor.connectTCP(ip, reflector_port, factory))
        d.addCallback(lambda _: factory.finished_deferred)
        return d

    def _log_to_slack(self, msg):
        URL = "https://hooks.slack.com/services/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"
        msg = platform.platform() + ": " + base58.b58encode(self.lbryid)[:20] + ", " + msg
        requests.post(URL, json.dumps({"text": msg}))
        return defer.succeed(None)

    def _run_scripts(self):
        if len([k for k in self.startup_scripts if 'run_once' in k.keys()]):
            log.info("Removing one time startup scripts")
            remaining_scripts = [s for s in self.startup_scripts if 'run_once' not in s.keys()]
            startup_scripts = self.startup_scripts
            self.startup_scripts = lbrynet_settings.startup_scripts = remaining_scripts
            conf = os.path.join(lbrynet_settings.data_dir, "daemon_settings.yml")
            utils.save_settings(conf)

        for script in startup_scripts:
            if script['script_name'] == 'migrateto025':
                log.info("Running migrator to 0.2.5")
                from lbrynet.lbrynet_daemon.daemon_scripts.migrateto025 import run as run_migrate
                run_migrate(self)

            if script['script_name'] == 'Autofetcher':
                log.info("Starting autofetcher script")
                from lbrynet.lbrynet_daemon.daemon_scripts.Autofetcher import run as run_autofetcher
                run_autofetcher(self)

        return defer.succeed(None)

    def _search(self, search):
        return self.lighthouse_client.search(search)

    def jsonrpc_is_running(self):
        """
        Check if lbrynet daemon is running

        Args:
            None
        Returns: true if daemon completed startup, otherwise false
        """

        log.info("is_running: " + str(self.announced_startup))

        if self.announced_startup:
            return self._render_response(True, OK_CODE)
        else:
            return self._render_response(False, OK_CODE)

    def jsonrpc_daemon_status(self):
        """
        Get lbrynet daemon status information

        Args:
            None
        Returns:
            'message': startup status message
            'code': status_code
            'progress': progress, only used in loading_wallet
            'is_lagging': flag set to indicate lag, if set message will contain relevant message
        """

        r = {'code': self.startup_status[0], 'message': self.startup_status[1],
             'progress': None, 'is_lagging': None, 'problem_code': None}

        if self.connection_problem:
            r['problem_code'] = self.connection_problem[0]
            r['message'] = self.connection_problem[1]
            r['is_lagging'] = True
        elif self.startup_status[0] == LOADING_wallet_CODE:
            if self.wallet_type == 'lbryum':
                if self.session.wallet.blocks_behind_alert != 0:
                    r['message'] = r['message'] % (str(self.session.wallet.blocks_behind_alert) + " blocks behind")
                    r['progress'] = self.session.wallet.catchup_progress
                else:
                    r['message'] = "Catching up with the blockchain"
                    r['progress'] = 0
            else:
                r['message'] = "Catching up with the blockchain"
                r['progress'] = 0
        return self._render_response(r, OK_CODE)

    def jsonrpc_is_first_run(self):
        """
        Check if this is the first time lbrynet daemon has been run

        Args:
            None
        Returns:
            True if first run, otherwise False
        """

        log.info("Check if is first run")
        try:
            d = self.session.wallet.is_first_run()
        except:
            d = defer.fail(None)

        d.addCallbacks(lambda r: self._render_response(r, OK_CODE), lambda _: self._render_response(None, OK_CODE))

        return d

    def jsonrpc_get_start_notice(self):
        """
        Get special message to be displayed at startup

        Args:
            None
        Returns:
            Startup message, such as first run notification
        """

        log.info("Get startup notice")

        if self.first_run and not self.session.wallet.wallet_balance:
            return self._render_response(self.startup_message, OK_CODE)
        elif self.first_run:
            return self._render_response(None, OK_CODE)
        else:
            self._render_response(self.startup_message, OK_CODE)

    def jsonrpc_version(self):
        """
        Get lbry version information

        Args:
            None
        Returns:
            "platform": platform string
            "os_release": os release string
            "os_system": os name
            "lbrynet_version: ": lbrynet_version,
            "lbryum_version: ": lbryum_version,
            "ui_version": commit hash of ui version being used
            "remote_lbrynet": most recent lbrynet version available from github
            "remote_lbryum": most recent lbryum version available from github
        """

        platform_info = self._get_platform()
        try:
            lbrynet_update_available = utils.version_is_greater_than(
                self.git_lbrynet_version, lbrynet_version)
        except AttributeError:
            lbrynet_update_available = False
        try:
            lbryum_update_available = utils.version_is_greater_than(
                self.git_lbryum_version, lbryum_version)
        except AttributeError:
            lbryum_update_available = False
        msg = {
            'platform': platform_info['platform'],
            'os_release': platform_info['os_release'],
            'os_system': platform_info['os_system'],
            'lbrynet_version': lbrynet_version,
            'lbryum_version': lbryum_version,
            'ui_version': self.ui_version,
            'remote_lbrynet': self.git_lbrynet_version,
            'remote_lbryum': self.git_lbryum_version,
            'lbrynet_update_available': lbrynet_update_available,
            'lbryum_update_available': lbryum_update_available
        }

        log.info("Get version info: " + json.dumps(msg))
        return self._render_response(msg, OK_CODE)

    def jsonrpc_get_settings(self):
        """
        Get lbrynet daemon settings

        Args:
            None
        Returns:
            'run_on_startup': bool,
            'data_rate': float,
            'max_key_fee': float,
            'download_directory': string,
            'max_upload': float, 0.0 for unlimited
            'max_download': float, 0.0 for unlimited
            'upload_log': bool,
            'search_timeout': float,
            'download_timeout': int
            'max_search_results': int,
            'wallet_type': string,
            'delete_blobs_on_remove': bool,
            'peer_port': int,
            'dht_node_port': int,
            'use_upnp': bool,
            'start_lbrycrdd': bool,
        """

        log.info("Get daemon settings")
        return self._render_response(lbrynet_settings.configurable_settings, OK_CODE)

    @AuthJSONRPCServer.auth_required
    def jsonrpc_set_settings(self, p):
        """
        Set lbrynet daemon settings

        Args:
            'run_on_startup': bool,
            'data_rate': float,
            'max_key_fee': float,
            'download_directory': string,
            'max_upload': float, 0.0 for unlimited
            'max_download': float, 0.0 for unlimited
            'upload_log': bool,
            'download_timeout': int
        Returns:
            settings dict
        """

        def _log_settings_change():
            log.info("Set daemon settings to " + json.dumps(lbrynet_settings.configurable_settings))

        d = self._update_settings(p)
        d.addErrback(lambda err: log.info(err.getTraceback()))
        d.addCallback(lambda _: _log_settings_change())
        d.addCallback(lambda _: self._render_response(lbrynet_settings.configurable_settings, OK_CODE))

        return d

    def jsonrpc_help(self, p=None):
        """
        Function to retrieve docstring for API function

        Args:
            optional 'function': function to retrieve documentation for
            optional 'callable_during_startup':
        Returns:
            if given a function, returns given documentation
            if given callable_during_startup flag, returns list of functions callable during the startup sequence
            if no params are given, returns the list of callable functions
        """

        if not p:
            return self._render_response(self.callable_methods.keys(), OK_CODE)
        elif 'callable_during_start' in p.keys():
            return self._render_response(self.allowed_during_startup, OK_CODE)
        elif 'function' in p.keys():
            func_path = p['function']
            function = self.callable_methods.get(func_path)
            return self._render_response(function.__doc__, OK_CODE)
        else:
            return self._render_response(self.jsonrpc_help.__doc__, OK_CODE)

    def jsonrpc_get_balance(self):
        """
        Get balance

        Args:
            None
        Returns:
            balance, float
        """

        log.info("Get balance")
        return self._render_response(float(self.session.wallet.wallet_balance), OK_CODE)

    def jsonrpc_stop(self):
        """
        Stop lbrynet-daemon

        Args:
            None
        Returns:
            shutdown message
        """

        def _disp_shutdown():
            log.info("Shutting down lbrynet daemon")

        d = self._shutdown()
        d.addCallback(lambda _: _disp_shutdown())
        d.addCallback(lambda _: reactor.callLater(0.0, reactor.stop))

        return self._render_response("Shutting down", OK_CODE)

    def jsonrpc_get_lbry_files(self):
        """
        Get LBRY files

        Args:
            None
        Returns:
            List of lbry files:
            'completed': bool
            'file_name': string
            'key': hex string
            'points_paid': float
            'stopped': bool
            'stream_hash': base 58 string
            'stream_name': string
            'suggested_file_name': string
            'upload_allowed': bool
            'sd_hash': string
        """

        d = self._get_lbry_files()
        d.addCallback(lambda r: [d[1] for d in r])
        d.addCallback(lambda r: self._render_response(r, OK_CODE) if len(r) else self._render_response(False, OK_CODE))

        return d

    def jsonrpc_get_lbry_file(self, p):
        """Get lbry file

        Args:
            'name': get file by lbry uri,
            'sd_hash': get file by the hash in the name claim,
            'file_name': get file by its name in the downloads folder,
        Returns:
            'completed': bool
            'file_name': string
            'key': hex string
            'points_paid': float
            'stopped': bool
            'stream_hash': base 58 string
            'stream_name': string
            'suggested_file_name': string
            'upload_allowed': bool
            'sd_hash': string
        """
        d = self._get_deferred_for_lbry_file(p)
        d.addCallback(lambda r: self._render_response(r, OK_CODE))
        return d

    def _get_deferred_for_lbry_file(self, p):
        try:
            searchtype, value = get_lbry_file_search_value(p)
        except NoValidSearch:
            return defer.fail()
        else:
            return self._get_lbry_file(searchtype, value)

    def jsonrpc_resolve_name(self, p):
        """
        Resolve stream info from a LBRY uri

        Args:
            'name': name to look up, string, do not include lbry:// prefix
        Returns:
            metadata from name claim
        """

        force = p.get('force', False)

        name = p.get(FileID.NAME)
        if not name:
            return self._render_response(None, BAD_REQUEST)

        d = self._resolve_name(name, force_refresh=force)
        d.addCallbacks(lambda info: self._render_response(info, OK_CODE), lambda _: server.failure)
        return d

    @AuthJSONRPCServer.auth_required
    def jsonrpc_get_my_claim(self, p):
        """
        Return existing claim for a given name

        Args:
            'name': name to look up
        Returns:
            claim info, False if no such claim exists
        """

        name = p[FileID.NAME]
        d = self.session.wallet.get_my_claim(name)
        d.addCallback(lambda r: self._render_response(r, OK_CODE))
        return d

    def jsonrpc_get_claim_info(self, p):
        """
            Resolve claim info from a LBRY uri

            Args:
                'name': name to look up, string, do not include lbry:// prefix
            Returns:
                txid, amount, value, n, height
        """

        def _convert_amount_to_float(r):
            if not r:
                return False
            else:
                r['amount'] = float(r['amount']) / 10**8
                return r

        name = p[FileID.NAME]
        txid = p.get('txid', None)
        d = self.session.wallet.get_claim_info(name, txid)
        d.addCallback(_convert_amount_to_float)
        d.addCallback(lambda r: self._render_response(r, OK_CODE))
        return d

    def _process_get_parameters(self, p):
        """Extract info from input parameters and fill in default values for `get` call."""
        # TODO: this process can be abstracted s.t. each method
        #       can spec what parameters it expects and how to set default values
        timeout = p.get('timeout', self.download_timeout)
        download_directory = p.get('download_directory', self.download_directory)
        file_name = p.get(FileID.FILE_NAME)
        stream_info = p.get('stream_info')
        sd_hash = get_sd_hash(stream_info)
        wait_for_write = p.get('wait_for_write', True)
        name = p.get(FileID.NAME)
        return Parameters(
            timeout=timeout,
            download_directory=download_directory,
            file_name=file_name,
            stream_info=stream_info,
            sd_hash=sd_hash,
            wait_for_write=wait_for_write,
            name=name
        )

    @AuthJSONRPCServer.auth_required
    def jsonrpc_get(self, p):
        """Download stream from a LBRY uri.

        Args:
            'name': name to download, string
            'download_directory': optional, path to directory where file will be saved, string
            'file_name': optional, a user specified name for the downloaded file
            'stream_info': optional, specified stream info overrides name
            'timeout': optional
            'wait_for_write': optional, defaults to True
        Returns:
            'stream_hash': hex string
            'path': path of download
        """
        params = self._process_get_parameters(p)
        if not params.name:
            return server.failure
        if params.name in self.waiting_on:
            return server.failure
        d = self._download_name(name=params.name,
                                timeout=params.timeout,
                                download_directory=params.download_directory,
                                stream_info=params.stream_info,
                                file_name=params.file_name,
                                wait_for_write=params.wait_for_write)
        # TODO: downloading can timeout.  Not sure what to do when that happens
        d.addCallbacks(get_output_callback(params), lambda err: str(err))
        d.addCallback(lambda message: self._render_response(message, OK_CODE))
        return d

    @AuthJSONRPCServer.auth_required
    def jsonrpc_stop_lbry_file(self, p):
        """
        Stop lbry file

        Args:
            'name': stop file by lbry uri,
            'sd_hash': stop file by the hash in the name claim,
            'file_name': stop file by its name in the downloads folder,
        Returns:
            confirmation message
        """

        def _stop_file(f):
            if f.stopped:
                return "LBRY file wasn't running"
            else:
                d = self.lbry_file_manager.toggle_lbry_file_running(f)
                d.addCallback(lambda _: "Stopped LBRY file")
                return d

        try:
            searchtype, value = get_lbry_file_search_value(p)
        except NoValidSearch:
            d = defer.fail()
        else:
            d = self._get_lbry_file(searchtype, value, return_json=False)
            d.addCallback(_stop_file)

        d.addCallback(lambda r: self._render_response(r, OK_CODE))
        return d

    @AuthJSONRPCServer.auth_required
    def jsonrpc_start_lbry_file(self, p):
        """
        Stop lbry file

        Args:
            'name': stop file by lbry uri,
            'sd_hash': stop file by the hash in the name claim,
            'file_name': stop file by its name in the downloads folder,
        Returns:
            confirmation message
        """

        def _start_file(f):
            if f.stopped:
                d = self.lbry_file_manager.toggle_lbry_file_running(f)
                return defer.succeed("Started LBRY file")
            else:
                return "LBRY file was already running"

        try:
            searchtype, value = get_lbry_file_search_value(p)
        except NoValidSearch:
            d = defer.fail()
        else:
            d = self._get_lbry_file(searchtype, value, return_json=False)
            d.addCallback(_start_file)

        d.addCallback(lambda r: self._render_response(r, OK_CODE))
        return d

    def jsonrpc_get_est_cost(self, p):
        """
        Get estimated cost for a lbry uri

        Args:
            'name': lbry uri
        Returns:
            estimated cost
        """

        name = p[FileID.NAME]

        d = self._get_est_cost(name)
        d.addCallback(lambda r: self._render_response(r, OK_CODE))
        return d

    def jsonrpc_search_nametrie(self, p):
        """
        Search the nametrie for claims

        Args:
            'search': search query, string
        Returns:
            List of search results
        """

        # TODO: change this function to "search"

        if 'search' in p.keys():
            search = p['search']
        else:
            return self._render_response(None, BAD_REQUEST)

        # TODO: have ui accept the actual outputs
        def _clean(n):
            t = []
            for i in n:
                td = {k: i['value'][k] for k in i['value']}
                td['cost_est'] = float(i['cost'])
                td['thumbnail'] = i['value'].get('thumbnail', "img/Free-speech-flag.svg")
                td['name'] = i['name']
                t.append(td)
            return t

        log.info('Search: %s' % search)

        d = self._search(search)
        d.addCallback(_clean)
        d.addCallback(lambda results: self._render_response(results, OK_CODE))

        return d

    @AuthJSONRPCServer.auth_required
    def jsonrpc_delete_lbry_file(self, p):
        """
        Delete a lbry file

        Args:
            'file_name': downloaded file name, string
        Returns:
            confirmation message
        """

        delete_file = p.get('delete_target_file', True)

        def _delete_file(f):
            if not f:
                return False
            file_name = f.file_name
            d = self._delete_lbry_file(f, delete_file=delete_file)
            d.addCallback(lambda _: "Deleted LBRY file" + file_name)
            return d

        try:
            searchtype, value = get_lbry_file_search_value(p)
        except NoValidSearch:
            d = defer.fail()
        else:
            d = self._get_lbry_file(searchtype, value, return_json=False)
            d.addCallback(_delete_file)

        d.addCallback(lambda r: self._render_response(r, OK_CODE))
        return d

    @AuthJSONRPCServer.auth_required
    def jsonrpc_publish(self, p):
        """
        Make a new name claim and publish associated data to lbrynet

        Args:
            'name': name to be claimed, string
            'file_path': path to file to be associated with name, string
            'bid': amount of credits to commit in this claim, float
            'metadata': metadata dictionary
            optional 'fee'
        Returns:
            Claim txid
        """

        def _set_address(address, currency, m):
            log.info("Generated new address for key fee: " + str(address))
            m['fee'][currency]['address'] = address
            return m

        def _reflect_if_possible(sd_hash, txid):
            d = self._get_lbry_file(FileID.SD_HASH, sd_hash, return_json=False)
            d.addCallback(self._reflect)
            d.addCallback(lambda _: txid)
            return d

        name = p[FileID.NAME]

        log.info("Publish: ")
        log.info(p)

        try:
            verify_name_characters(name)
        except AssertionError:
            log.error("Bad name")
            return defer.fail(InvalidNameError("Bad name"))

        bid = p['bid']

        try:
            metadata = Metadata(p['metadata'])
            make_lbry_file = False
            sd_hash = metadata['sources']['lbry_sd_hash']
            log.info("Update publish for %s using existing stream", name)
        except ValidationError:
            make_lbry_file = True
            sd_hash = None
            metadata = p['metadata']
            file_path = p['file_path']
            if not file_path:
                return defer.fail(Exception("No file given to publish"))
            if not os.path.isfile(file_path):
                return defer.fail(Exception("Specified file for publish doesnt exist: %s" % file_path))

        self.looping_call_manager.start(Checker.PENDING_CLAIM, 30)

        d = self._resolve_name(name, force_refresh=True)
        d.addErrback(lambda _: None)

        if 'fee' in p:
            metadata['fee'] = p['fee']
            assert len(metadata['fee']) == 1, "Too many fees"
            for c in metadata['fee']:
                if 'address' not in metadata['fee'][c]:
                    d.addCallback(lambda _: self.session.wallet.get_new_address())
                    d.addCallback(lambda addr: _set_address(addr, c, metadata))
        else:
            d.addCallback(lambda _: metadata)
        if make_lbry_file:
            pub = Publisher(self.session, self.lbry_file_manager, self.session.wallet)
            d.addCallback(lambda meta: pub.start(name, file_path, bid, meta))
        else:
            d.addCallback(lambda meta: self.session.wallet.claim_name(name, bid, meta))
            if sd_hash:
                d.addCallback(lambda txid: _reflect_if_possible(sd_hash, txid))

        d.addCallback(lambda txid: self._add_to_pending_claims(name, txid))
        d.addCallback(lambda r: self._render_response(r, OK_CODE))

        return d

    @AuthJSONRPCServer.auth_required
    def jsonrpc_abandon_claim(self, p):
        """
        Abandon a name and reclaim credits from the claim

        Args:
            'txid': txid of claim, string
        Return:
            txid
        """

        if 'txid' in p.keys():
            txid = p['txid']
        else:
            return server.failure

        def _disp(x):
            log.info("Abandoned name claim tx " + str(x))
            return self._render_response(x, OK_CODE)

        d = defer.Deferred()
        d.addCallback(lambda _: self.session.wallet.abandon_name(txid))
        d.addCallback(_disp)
        d.callback(None)

        return d

    @AuthJSONRPCServer.auth_required
    def jsonrpc_abandon_name(self, p):
        """
        DEPRECIATED, use abandon_claim

        Args:
            'txid': txid of claim, string
        Return:
            txid
        """

        return self.jsonrpc_abandon_claim(p)

    @AuthJSONRPCServer.auth_required
    def jsonrpc_support_claim(self, p):
        """
        Support a name claim

        Args:
            'name': name
            'claim_id': claim id of claim to support
            'amount': amount to support by
        Return:
            txid
        """

        name = p[FileID.NAME]
        claim_id = p['claim_id']
        amount = p['amount']
        d = self.session.wallet.support_claim(name, claim_id, amount)
        d.addCallback(lambda r: self._render_response(r, OK_CODE))
        return d

    @AuthJSONRPCServer.auth_required
    def jsonrpc_get_name_claims(self):
        """
        Get my name claims

        Args:
            None
        Returns
            list of name claims
        """

        def _clean(claims):
            for c in claims:
                for k in c.keys():
                    if isinstance(c[k], Decimal):
                        c[k] = float(c[k])
            return defer.succeed(claims)

        d = self.session.wallet.get_name_claims()
        d.addCallback(_clean)
        d.addCallback(lambda claims: self._render_response(claims, OK_CODE))

        return d

    def jsonrpc_get_claims_for_name(self, p):
        """
        Get claims for a name

        Args:
            'name': name
        Returns
            list of name claims
        """

        name = p[FileID.NAME]
        d = self.session.wallet.get_claims_for_name(name)
        d.addCallback(lambda r: self._render_response(r, OK_CODE))
        return d

    @AuthJSONRPCServer.auth_required
    def jsonrpc_get_transaction_history(self):
        """
        Get transaction history

        Args:
            None
        Returns:
            list of transactions
        """

        d = self.session.wallet.get_history()
        d.addCallback(lambda r: self._render_response(r, OK_CODE))
        return d

    def jsonrpc_get_transaction(self, p):
        """
        Get a decoded transaction from a txid

        Args:
            txid: txid hex string
        Returns:
            JSON formatted transaction
        """


        txid = p['txid']
        d = self.session.wallet.get_tx_json(txid)
        d.addCallback(lambda r: self._render_response(r, OK_CODE))
        return d

    @AuthJSONRPCServer.auth_required
    def jsonrpc_address_is_mine(self, p):
        """
        Checks if an address is associated with the current wallet.

        Args:
            address: string
        Returns:
            is_mine: bool
        """

        address = p['address']

        d = self.session.wallet.address_is_mine(address)
        d.addCallback(lambda is_mine: self._render_response(is_mine, OK_CODE))

        return d

    @AuthJSONRPCServer.auth_required
    def jsonrpc_get_public_key_from_wallet(self, p):
        """
        Get public key from wallet address

        Args:
            wallet: wallet address, base58
        Returns:
            public key
        """

        wallet = p['wallet']
        d = self.session.wallet.get_pub_keys(wallet)
        d.addCallback(lambda r: self._render_response(r, OK_CODE))

    def jsonrpc_get_time_behind_blockchain(self):
        """
        Get number of blocks behind the blockchain

        Args:
            None
        Returns:
            number of blocks behind blockchain, int
        """

        def _get_time_behind():
            try:
                local_height = self.session.wallet.network.get_local_height()
                remote_height = self.session.wallet.network.get_server_height()
                return defer.succeed(remote_height - local_height)
            except:
                return defer.fail()

        d = _get_time_behind()
        d.addCallback(lambda r: self._render_response(r, OK_CODE))

        return d

    @AuthJSONRPCServer.auth_required
    def jsonrpc_get_new_address(self):
        """
        Generate a new wallet address

        Args:
            None
        Returns:
            new wallet address, base 58 string
        """

        def _disp(address):
            log.info("Got new wallet address: " + address)
            return defer.succeed(address)

        d = self.session.wallet.get_new_address()
        d.addCallback(_disp)
        d.addCallback(lambda address: self._render_response(address, OK_CODE))
        return d

    @AuthJSONRPCServer.auth_required
    def jsonrpc_send_amount_to_address(self, p):
        """
            Send credits to an address

            Args:
                amount: the amount to send
                address: the address of the recipient
            Returns:
                True if payment successfully scheduled
        """

        if 'amount' in p.keys() and 'address' in p.keys():
            amount = p['amount']
            address = p['address']
        else:
            return server.failure

        reserved_points = self.session.wallet.reserve_points(address, amount)
        if reserved_points is None:
            return defer.fail(InsufficientFundsError())
        d = self.session.wallet.send_points_to_address(reserved_points, amount)
        d.addCallback(lambda _: self._render_response(True, OK_CODE))
        return d

    def jsonrpc_get_best_blockhash(self):
        """
            Get hash of most recent block

            Args:
                None
            Returns:
                Hash of most recent block
        """

        d = self.session.wallet.get_best_blockhash()
        d.addCallback(lambda r: self._render_response(r, OK_CODE))
        return d

    def jsonrpc_get_block(self, p):
        """
            Get contents of a block

            Args:
                blockhash: hash of the block to look up
            Returns:
                requested block
        """

        if 'blockhash' in p.keys():
            blockhash = p['blockhash']
            d = self.session.wallet.get_block(blockhash)
        elif 'height' in p.keys():
            height = p['height']
            d = self.session.wallet.get_block_info(height)
            d.addCallback(lambda blockhash: self.session.wallet.get_block(blockhash))
        else:
            return server.failure
        d.addCallback(lambda r: self._render_response(r, OK_CODE))
        return d

    def jsonrpc_get_claims_for_tx(self, p):
        """
            Get claims for tx

            Args:
                txid: txid of a name claim transaction
            Returns:
                any claims contained in the requested tx
        """

        if 'txid' in p.keys():
            txid = p['txid']
        else:
            return server.failure

        d = self.session.wallet.get_claims_from_tx(txid)
        d.addCallback(lambda r: self._render_response(r, OK_CODE))
        return d

    @AuthJSONRPCServer.auth_required
    def jsonrpc_download_descriptor(self, p):
        """
        Download and return a sd blob

        Args:
            sd_hash
        Returns
            sd blob, dict
        """
<<<<<<< HEAD
        sd_hash = p['sd_hash']
        timeout = p.get('timeout', lbrynet_settings.sd_download_timeout)
=======
        sd_hash = p[FileID.SD_HASH]
        timeout = p.get('timeout', DEFAULT_SD_DOWNLOAD_TIMEOUT)
>>>>>>> b360eb61

        d = self._download_sd_blob(sd_hash, timeout)
        d.addCallbacks(lambda r: self._render_response(r, OK_CODE), lambda _: self._render_response(False, OK_CODE))
        return d

    def jsonrpc_get_nametrie(self):
        """
            Get the nametrie

            Args:
                None
            Returns:
                Name claim trie
        """

        d = self.session.wallet.get_nametrie()
        d.addCallback(lambda r: [i for i in r if 'txid' in i.keys()])
        d.addCallback(lambda r: self._render_response(r, OK_CODE))
        return d

    @AuthJSONRPCServer.auth_required
    def jsonrpc_set_miner(self, p):
        """
            Start of stop the miner, function only available when lbrycrd is set as the wallet

            Args:
                run: True/False
            Returns:
                miner status, True/False
        """

        stat = p['run']
        if stat:
            d = self.session.wallet.start_miner()
        else:
            d = self.session.wallet.stop_miner()
        d.addCallback(lambda _: self.session.wallet.get_miner_status())
        d.addCallback(lambda r: self._render_response(r, OK_CODE))
        return d

    def jsonrpc_get_miner_status(self):
        """
            Get status of miner

            Args:
                None
            Returns:
                True/False
        """

        d = self.session.wallet.get_miner_status()
        d.addCallback(lambda r: self._render_response(r, OK_CODE))
        return d

    def jsonrpc_log(self, p):
        """
        Log message

        Args:
            'message': message to be logged
        Returns:
             True
        """

        message = p['message']
        log.info("API client log request: %s" % message)
        return self._render_response(True, OK_CODE)

    def jsonrpc_upload_log(self, p=None):
        """
        Upload log

        Args, optional:
            'name_prefix': prefix to indicate what is requesting the log upload
            'exclude_previous': true/false, whether or not to exclude previous sessions from upload, defaults on true
        Returns:
            True
        """

        if p:
            if 'name_prefix' in p.keys():
                log_type = p['name_prefix'] + '_api'
            elif 'log_type' in p.keys():
                log_type = p['log_type'] + '_api'
            else:
                log_type = None

            if 'exclude_previous' in p.keys():
                exclude_previous = p['exclude_previous']
            else:
                exclude_previous = True

            if 'message' in p.keys():
                log.info("Upload log message: " + str(p['message']))

            if 'force' in p.keys():
                force = p['force']
            else:
                force = False
        else:
            log_type = "api"
            exclude_previous = True

        d = self._upload_log(log_type=log_type, exclude_previous=exclude_previous, force=force)
        if 'message' in p.keys():
            d.addCallback(lambda _: self._log_to_slack(p['message']))
        d.addCallback(lambda _: self._render_response(True, OK_CODE))
        return d

    @AuthJSONRPCServer.auth_required
    def jsonrpc_configure_ui(self, p):
        """
        Configure the UI being hosted

        Args, optional:
            'branch': a branch name on lbryio/lbry-web-ui
            'path': path to a ui folder
        """

        if 'check_requirements' in p:
            check_require = p['check_requirements']
        else:
            check_require = True

        if 'path' in p:
            d = self.lbry_ui_manager.setup(user_specified=p['path'], check_requirements=check_require)
        elif 'branch' in p:
            d = self.lbry_ui_manager.setup(branch=p['branch'], check_requirements=check_require)
        else:
            d = self.lbry_ui_manager.setup(check_requirements=check_require)
        d.addCallback(lambda r: self._render_response(r, OK_CODE))

        return d

    @AuthJSONRPCServer.auth_required
    def jsonrpc_reveal(self, p):
        """
        Reveal a file or directory in file browser

        Args:
            'path': path to be selected in file browser
        Returns:
            True, opens file browser
        """
        path = p['path']
        if sys.platform == "darwin":
            d = threads.deferToThread(subprocess.Popen, ['open', '-R', path])
        else:
            # No easy way to reveal specific files on Linux, so just open the containing directory
            d = threads.deferToThread(subprocess.Popen, ['xdg-open', os.path.dirname(path)])

        d.addCallback(lambda _: self._render_response(True, OK_CODE))
        return d

    def jsonrpc_get_peers_for_hash(self, p):
        """
        Get peers for blob hash

        Args:
            'blob_hash': blob hash
        Returns:
            List of contacts
        """

        blob_hash = p['blob_hash']

        d = self.session.peer_finder.find_peers_for_blob(blob_hash)
        d.addCallback(lambda r: [[c.host, c.port, c.is_available()] for c in r])
        d.addCallback(lambda r: self._render_response(r, OK_CODE))
        return d

    def jsonrpc_announce_all_blobs_to_dht(self):
        """
        Announce all blobs to the dht

        Args:
            None
        Returns:

        """

        d = self.session.blob_manager.immediate_announce_all_blobs()
        d.addCallback(lambda _: self._render_response("Announced", OK_CODE))
        return d

    def jsonrpc_reflect(self, p):
        """
        Reflect a stream

        Args:
            sd_hash: sd_hash of lbry file
        Returns:
            True or traceback
        """

        sd_hash = p[FileID.SD_HASH]
        d = self._get_lbry_file(FileID.SD_HASH, sd_hash, return_json=False)
        d.addCallback(self._reflect)
        d.addCallbacks(lambda _: self._render_response(True, OK_CODE), lambda err: self._render_response(err.getTraceback(), OK_CODE))
        return d

    def jsonrpc_get_blob_hashes(self):
        """
        Returns all blob hashes

        Args:
            None
        Returns:
            list of blob hashes
        """

        d = self.session.blob_manager.get_all_verified_blobs()
        d.addCallback(lambda r: self._render_response(r, OK_CODE))
        return d

    def jsonrpc_reflect_all_blobs(self):
        """
        Reflects all saved blobs

        Args:
            None
        Returns:
            True
        """

        d = self.session.blob_manager.get_all_verified_blobs()
        d.addCallback(self._reflect_blobs)
        d.addCallback(lambda r: self._render_response(r, OK_CODE))
        return d

    def jsonrpc_get_search_servers(self):
        """
        Get list of lighthouse servers
        Args:
            None
        Returns:
            List of address:port
        """

        d = self._render_response(lbrynet_settings.search_servers, OK_CODE)
        return d

    def jsonrpc_get_mean_availability(self):
        """
        Get mean blob availability

        Args:
            None
        Returns:
            Mean peers for a blob
        """

        d = self._render_response(self.session.blob_tracker.last_mean_availability, OK_CODE)
        return d

    def jsonrpc_get_availability(self, p):
        """
        Get stream availability for a winning claim

        Arg:
            name (str): lbry uri

        Returns:
             peers per blob / total blobs
        """

        def _get_mean(blob_availabilities):
            peer_counts = []
            for blob_availability in blob_availabilities:
                for blob, peers in blob_availability.iteritems():
                    peer_counts.append(peers)
            if peer_counts:
                return round(1.0 * sum(peer_counts) / len(peer_counts), 2)
            else:
                return 0.0

        name = p[FileID.NAME]

        d = self._resolve_name(name, force_refresh=True)
        d.addCallback(get_sd_hash)
        d.addCallback(self._download_sd_blob)
        d.addCallbacks(lambda descriptor: [blob.get('blob_hash') for blob in descriptor['blobs']],
                       lambda _: [])
        d.addCallback(self.session.blob_tracker.get_availability_for_blobs)
        d.addCallback(_get_mean)
        d.addCallback(lambda result: self._render_response(result, OK_CODE))

        return d

    @AuthJSONRPCServer.auth_required
    def jsonrpc_test_api_authentication(self):
        if self._use_authentication:
            return self._render_response(True, OK_CODE)
        return self._render_response("Not using authentication", OK_CODE)


def get_lbryum_version_from_github():
    r = urlopen("https://raw.githubusercontent.com/lbryio/lbryum/master/lib/version.py").read().split('\n')
    version = next(line.split("=")[1].split("#")[0].replace(" ", "")
                   for line in r if "LBRYUM_VERSION" in line)
    version = version.replace("'", "")
    return version


def get_lbrynet_version_from_github():
    """Return the latest released version from github."""
    response = requests.get('https://api.github.com/repos/lbryio/lbry/releases/latest')
    release = response.json()
    tag = release['tag_name']
    # githubs documentation claims this should never happen, but we'll check just in case
    if release['prerelease']:
        raise Exception('Release {} is a pre-release'.format(tag))
    return get_version_from_tag(tag)


def get_version_from_tag(tag):
    match = re.match('v([\d.]+)', tag)
    if match:
        return match.group(1)
    else:
        raise Exception('Failed to parse version from tag {}'.format(tag))


def get_sd_hash(stream_info):
    if not stream_info:
        return None
    try:
        return stream_info['sources']['lbry_sd_hash']
    except KeyError:
        return stream_info.get('stream_hash')


def get_output_callback(params):
    def callback(l):
        return {
            'stream_hash': params.sd_hash if params.stream_info else l.sd_hash,
            'path': os.path.join(params.download_directory, l.file_name)
        }
    return callback


def get_darwin_lbrycrdd_path():
    # use the path from the bundle if its available.
    default = "./lbrycrdd"
    try:
        import Foundation
    except ImportError:
        log.warning('Foundation module not installed, falling back to default lbrycrdd path')
        return default
    else:
        try:
            bundle = Foundation.NSBundle.mainBundle()
            return bundle.pathForResource_ofType_('lbrycrdd', None)
        except Exception:
            log.exception('Failed to get path from bundle, falling back to default')
            return default


class _DownloadNameHelper(object):
    def __init__(self, daemon, name, timeout=lbrynet_settings.download_timeout, download_directory=None,
                 file_name=None, wait_for_write=True):
        self.daemon = daemon
        self.name = name
        self.timeout = timeout
        if not download_directory or not os.path.isdir(download_directory):
            self.download_directory = daemon.download_directory
        else:
            self.download_directory = download_directory
        self.file_name = file_name
        self.wait_for_write = wait_for_write

    def _setup_stream(self, stream_info):
        stream_hash = get_sd_hash(stream_info)
        d = self.daemon._get_lbry_file_by_sd_hash(stream_hash)
        d.addCallback(self._prepend_stream_info, stream_info)
        return d

    def _prepend_stream_info(self, lbry_file, stream_info):
        if lbry_file:
            if os.path.isfile(os.path.join(self.download_directory, lbry_file.file_name)):
                return defer.succeed((stream_info, lbry_file))
        return defer.succeed((stream_info, None))

    def wait_or_get_stream(self, args):
        stream_info, lbry_file = args
        if lbry_file:
            log.debug('Wait on lbry_file')
            return self._wait_on_lbry_file(lbry_file)
        else:
            log.debug('No lbry_file, need to get stream')
            return self._get_stream(stream_info)

    def _get_stream(self, stream_info):
        d = self.daemon.add_stream(
            self.name, self.timeout, self.download_directory, self.file_name, stream_info)

        def _handle_timeout(args):
            was_successful, _, _ = args
            if not was_successful:
                log.warning("lbry://%s timed out, removing from streams", self.name)
                del self.daemon.streams[self.name]

        d.addCallback(_handle_timeout)

        if self.wait_for_write:
            d.addCallback(lambda _: self._wait_for_write())

        def _get_stream_for_return():
            stream = self.daemon.streams.get(self.name, None)
            if stream:
                return stream.downloader
            else:
                self._remove_from_wait("Timed out")
                return defer.fail(Exception("Timed out"))

        d.addCallback(lambda _: _get_stream_for_return())
        return d

    def _wait_for_write(self):
        d = defer.succeed(None)
        if not self.has_downloader_wrote():
            d.addCallback(lambda _: reactor.callLater(1, self._wait_for_write))
        return d

    def has_downloader_wrote(self):
        stream = self.daemon.streams.get(self.name, False)
        if stream:
            downloader = stream.downloader
        else:
            downloader = False
        if not downloader:
            return False
        return self.get_written_bytes(downloader.file_name)

    def _wait_on_lbry_file(self, f):
        written_bytes = self.get_written_bytes(f.file_name)
        if written_bytes:
            return defer.succeed(self._disp_file(f))
        return task.deferLater(reactor, 1, self._wait_on_lbry_file, f)

    def get_written_bytes(self, file_name):
        """Returns the number of bytes written to `file_name`.

        Returns False if there were issues reading `file_name`.
        """
        try:
            file_path = os.path.join(self.download_directory, file_name)
            if os.path.isfile(file_path):
                written_file = file(file_path)
                written_file.seek(0, os.SEEK_END)
                written_bytes = written_file.tell()
                written_file.close()
            else:
                written_bytes = False
        except Exception:
            writen_bytes = False
        return written_bytes

    def _disp_file(self, f):
        file_path = os.path.join(self.download_directory, f.file_name)
        log.info("Already downloaded: %s --> %s", f.sd_hash, file_path)
        return f

    def _remove_from_wait(self, r):
        if self.name in self.daemon.waiting_on:
            del self.daemon.waiting_on[self.name]
        return r


class _ResolveNameHelper(object):
    def __init__(self, daemon, name, force_refresh):
        self.daemon = daemon
        self.name = name
        self.force_refresh = force_refresh

    def get_deferred(self):
        if self.need_fresh_stream():
            log.info("Resolving stream info for lbry://%s", self.name)
            d = self.wallet.get_stream_info_for_name(self.name)
            d.addCallbacks(self._cache_stream_info, lambda _: defer.fail(UnknownNameError))
        else:
            log.debug("Returning cached stream info for lbry://%s", self.name)
            d = defer.succeed(self.name_data['claim_metadata'])
        return d

    @property
    def name_data(self):
        return self.daemon.name_cache[self.name]

    @property
    def wallet(self):
        return self.daemon.session.wallet

    def now(self):
        return self.daemon._get_long_count_timestamp()

    def _add_txid(self, txid):
        self.name_data['txid'] = txid
        return defer.succeed(None)

    def _cache_stream_info(self, stream_info):
        self.daemon.name_cache[self.name] = {
            'claim_metadata': stream_info,
            'timestamp': self.now()
        }
        d = self.wallet.get_txid_for_name(self.name)
        d.addCallback(self._add_txid)
        d.addCallback(lambda _: self.daemon._update_claim_cache())
        d.addCallback(lambda _: self.name_data['claim_metadata'])
        return d

    def need_fresh_stream(self):
        return self.force_refresh or not self.is_in_cache() or self.is_cached_name_expired()

    def is_in_cache(self):
        return self.name in self.daemon.name_cache

    def is_cached_name_expired(self):
        time_in_cache = self.now() - self.name_data['timestamp']
        return time_in_cache >= self.daemon.cache_time


class _GetFileHelper(object):
    def __init__(self, daemon, search_by, val, return_json=True):
        self.daemon = daemon
        self.search_by = search_by
        self.val = val
        self.return_json = return_json

    def retrieve_file(self):
        d = self.search_for_file()
        if self.return_json:
            d.addCallback(self._get_json)
        return d

    def search_for_file(self):
        if self.search_by == FileID.NAME:
            return self.daemon._get_lbry_file_by_uri(self.val)
        elif self.search_by == FileID.SD_HASH:
            return self.daemon._get_lbry_file_by_sd_hash(self.val)
        elif self.search_by == FileID.FILE_NAME:
            return self.daemon._get_lbry_file_by_file_name(self.val)
        raise Exception('{} is not a valid search operation'.format(self.search_by))

    def _get_json(self, lbry_file):
        if lbry_file:
            d = lbry_file.get_total_bytes()
            d.addCallback(self._generate_reply, lbry_file)
            d.addCallback(self._add_metadata, lbry_file)
            return d
        else:
            return False

    def _generate_reply(self, size, lbry_file):
        written_bytes = self._get_written_bytes(lbry_file)
        code, message = self._get_status(lbry_file)

        if code == DOWNLOAD_RUNNING_CODE:
            d = lbry_file.status()
            d.addCallback(self._get_msg_for_file_status)
            d.addCallback(
                lambda msg: self._get_properties_dict(lbry_file, code, msg, written_bytes, size))
        else:
            d = defer.succeed(
                self._get_properties_dict(lbry_file, code, message, written_bytes, size))
        return d

    def _get_msg_for_file_status(self, file_status):
        message = STREAM_STAGES[2][1] % (
            file_status.name, file_status.num_completed, file_status.num_known,
            file_status.running_status)
        return defer.succeed(message)

    def _get_key(self, lbry_file):
        return binascii.b2a_hex(lbry_file.key) if lbry_file.key else None

    def _full_path(self, lbry_file):
        return os.path.join(lbry_file.download_directory, lbry_file.file_name)

    def _get_status(self, lbry_file):
        if self.search_by == FileID.NAME:
            if self.val in self.daemon.streams.keys():
                status = self.daemon.streams[self.val].code
            elif lbry_file in self.daemon.lbry_file_manager.lbry_files:
                status = STREAM_STAGES[2]
            else:
                status = [False, False]
        else:
            status = [False, False]
        return status

    def _get_written_bytes(self, lbry_file):
        full_path = self._full_path(lbry_file)
        if os.path.isfile(full_path):
            with open(full_path) as written_file:
                written_file.seek(0, os.SEEK_END)
                written_bytes = written_file.tell()
        else:
            written_bytes = False
        return written_bytes

    def _get_properties_dict(self, lbry_file, code, message, written_bytes, size):
        key = self._get_key(lbry_file)
        full_path = self._full_path(lbry_file)
        mime_type = mimetypes.guess_type(full_path)[0]
        return {
            'completed': lbry_file.completed,
            'file_name': lbry_file.file_name,
            'download_directory': lbry_file.download_directory,
            'points_paid': lbry_file.points_paid,
            'stopped': lbry_file.stopped,
            'stream_hash': lbry_file.stream_hash,
            'stream_name': lbry_file.stream_name,
            'suggested_file_name': lbry_file.suggested_file_name,
            'upload_allowed': lbry_file.upload_allowed,
            'sd_hash': lbry_file.sd_hash,
            'lbry_uri': lbry_file.uri,
            'txid': lbry_file.txid,
            'claim_id': lbry_file.claim_id,
            'download_path': full_path,
            'mime_type': mime_type,
            'key': key,
            'total_bytes': size,
            'written_bytes': written_bytes,
            'code': code,
            'message': message
        }

    def _add_metadata(self, message, lbry_file):
        def _add_to_dict(metadata):
            message['metadata'] = metadata
            return defer.succeed(message)

        if lbry_file.txid:
            d = self.daemon._resolve_name(lbry_file.uri)
            d.addCallbacks(_add_to_dict, lambda _: _add_to_dict("Pending confirmation"))
        else:
            d = defer.succeed(message)
        return d


def get_lbry_file_search_value(p):
    for searchtype in (FileID.SD_HASH, FileID.NAME, FileID.FILE_NAME):
        value = p.get(searchtype)
        if value:
            return searchtype, value
    raise NoValidSearch()<|MERGE_RESOLUTION|>--- conflicted
+++ resolved
@@ -21,17 +21,13 @@
 from txjsonrpc import jsonrpclib
 from jsonschema import ValidationError
 
-<<<<<<< HEAD
-=======
 from lbrynet import __version__ as lbrynet_version
 # TODO: importing this when internet is disabled raises a socket.gaierror
->>>>>>> b360eb61
 from lbryum.version import LBRYUM_VERSION as lbryum_version
 
 from lbrynet import __version__ as lbrynet_version
 from lbrynet import settings as lbrynet_settings
 from lbrynet import analytics
-<<<<<<< HEAD
 from lbrynet import reflector
 from lbrynet.metadata.Metadata import Metadata, verify_name_characters
 from lbrynet.metadata.Fee import FeeValidator
@@ -40,9 +36,7 @@
 from lbrynet.core.utils import generate_id
 from lbrynet.core.StreamDescriptor import StreamDescriptorIdentifier, download_sd_blob, BlobStreamDescriptorReader
 from lbrynet.core.Session import Session
-=======
 from lbrynet.core.looping_call_manager import LoopingCallManager
->>>>>>> b360eb61
 from lbrynet.core.server.BlobRequestHandler import BlobRequestHandlerFactory
 from lbrynet.core.server.ServerProtocol import ServerProtocolFactory
 from lbrynet.core.Error import UnknownNameError, InsufficientFundsError, InvalidNameError
@@ -125,8 +119,6 @@
 NOT_FOUND = 404
 OK_CODE = 200
 
-<<<<<<< HEAD
-=======
 
 class Checker:
     """The looping calls the daemon runs"""
@@ -144,7 +136,6 @@
 
 
 # TODO add login credentials in a conf file
->>>>>>> b360eb61
 # TODO alert if your copy of a lbry file is out of date with the name record
 
 REMOTE_SERVER = "www.lbry.io"
@@ -158,9 +149,6 @@
         self.__dict__.update(kwargs)
 
 
-<<<<<<< HEAD
-class Daemon(AuthJSONRPCServer):
-=======
 class CheckInternetConnection(object):
     def __init__(self, daemon):
         self.daemon = daemon
@@ -220,8 +208,6 @@
         return d
 
 
-
-
 def calculate_available_blob_size(blob_manager):
     d = blob_manager.get_all_verified_blobs()
     d.addCallback(
@@ -230,8 +216,7 @@
     return d
 
 
-class Daemon(jsonrpc.JSONRPC):
->>>>>>> b360eb61
+class Daemon(AuthJSONRPCServer):
     """
     LBRYnet daemon, a jsonrpc interface to lbry functions
     """
@@ -311,22 +296,14 @@
 
         self.wallet_user = None
         self.wallet_password = None
-<<<<<<< HEAD
         self.query_handlers = {}
         self.waiting_on = {}
         self.streams = {}
         self.pending_claims = {}
         self.name_cache = {}
         self.set_wallet_attributes()
-        self.internet_connection_checker = LoopingCall(self._check_network_connection)
-        self.version_checker = LoopingCall(self._check_remote_versions)
-        self.connection_problem_checker = LoopingCall(self._check_connection_problems)
-        self.pending_claim_checker = LoopingCall(self._check_pending_claims)
-        self.send_heartbeat = LoopingCall(self._send_heartbeat)
         self.exchange_rate_manager = ExchangeRateManager()
         self.lighthouse_client = LighthouseClient()
-=======
-
         calls = {
             Checker.INTERNET_CONNECTION: LoopingCall(CheckInternetConnection(self)),
             Checker.VERSION: LoopingCall(CheckRemoteVersions(self)),
@@ -334,8 +311,6 @@
             Checker.PENDING_CLAIM: LoopingCall(self._check_pending_claims),
         }
         self.looping_call_manager = LoopingCallManager(calls)
-
->>>>>>> b360eb61
         self.sd_identifier = StreamDescriptorIdentifier()
         self.stream_info_manager = TempEncryptedFileMetadataManager()
         self.settings = Settings(self.db_dir)
@@ -428,11 +403,8 @@
         d.addCallback(lambda _: threads.deferToThread(self._setup_data_directory))
         d.addCallback(lambda _: self._check_db_migration())
         d.addCallback(lambda _: self._get_settings())
-<<<<<<< HEAD
         d.addCallback(lambda _: self._load_caches())
         d.addCallback(lambda _: self._set_events())
-=======
->>>>>>> b360eb61
         d.addCallback(lambda _: self._get_session())
         d.addCallback(lambda _: self._get_analytics())
         d.addCallback(lambda _: add_lbry_file_to_sd_identifier(self.sd_identifier))
@@ -476,7 +448,6 @@
         d = _log_platform()
         return d
 
-<<<<<<< HEAD
     def _load_caches(self):
         if os.path.isfile(os.path.join(self.db_dir, "stream_info_cache.json")):
             with open(os.path.join(self.db_dir, "stream_info_cache.json"), "r") as stream_info_cache:
@@ -490,8 +461,6 @@
     def _check_network_connection(self):
         self.connected_to_internet = utils.check_connection()
 
-=======
->>>>>>> b360eb61
     def _check_lbrynet_connection(self):
         def _log_success():
             log.info("lbrynet connectivity test passed")
@@ -2079,16 +2048,12 @@
         Returns
             sd blob, dict
         """
-<<<<<<< HEAD
-        sd_hash = p['sd_hash']
+        sd_hash = p[FileID.SD_HASH]
         timeout = p.get('timeout', lbrynet_settings.sd_download_timeout)
-=======
-        sd_hash = p[FileID.SD_HASH]
-        timeout = p.get('timeout', DEFAULT_SD_DOWNLOAD_TIMEOUT)
->>>>>>> b360eb61
-
         d = self._download_sd_blob(sd_hash, timeout)
-        d.addCallbacks(lambda r: self._render_response(r, OK_CODE), lambda _: self._render_response(False, OK_CODE))
+        d.addCallbacks(
+            lambda r: self._render_response(r, OK_CODE),
+            lambda _: self._render_response(False, OK_CODE))
         return d
 
     def jsonrpc_get_nametrie(self):
