--- conflicted
+++ resolved
@@ -12,16 +12,12 @@
 from jsonrpc.proxy import JSONRPCProxy
 
 from lbrynet.core import log_support
-<<<<<<< HEAD
 from lbrynet.lbrynet_daemon.auth.auth import PasswordChecker, HttpPasswordRealm
 from lbrynet.lbrynet_daemon.auth.util import initialize_api_key_file
-from lbrynet.lbrynet_daemon.DaemonServer import DaemonServer, DaemonRequest
-=======
 from lbrynet.lbrynet_daemon.DaemonServer import DaemonServer
 from lbrynet.lbrynet_daemon.DaemonRequest import DaemonRequest
->>>>>>> 5f129faf
-from lbrynet.conf import API_CONNECTION_STRING, API_INTERFACE, API_PORT, \
-                         UI_ADDRESS, DEFAULT_UI_BRANCH, LOG_FILE_NAME
+from lbrynet.conf import API_CONNECTION_STRING, API_INTERFACE, API_PORT
+from lbrynet.conf import UI_ADDRESS, DEFAULT_UI_BRANCH, LOG_FILE_NAME
 from lbrynet.conf import DATA_DIR as log_dir
 
 if not os.path.isdir(log_dir):
